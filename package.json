--- conflicted
+++ resolved
@@ -15,11 +15,7 @@
     "deploy": "npm run dateData && npm run deploySite",
     "deploySite": "npm run buildSite && gh-pages -a -d dist/ -e .",
     "lint": "eslint .",
-<<<<<<< HEAD
     "start": "node cli.js",
-=======
-    "start": "NODE_OPTIONS='--insecure-http-parser' node cli.js",
->>>>>>> 4121a107
     "test": "jest",
     "timeseries": "NODE_OPTIONS='--insecure-http-parser' node timeseries.js",
     "update": "npm run updateModules && rm -rf cache/* && npm run start",
