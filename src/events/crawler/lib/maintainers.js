--- conflicted
+++ resolved
@@ -28,13 +28,12 @@
     city: 'St. Louis',
     flag: '🇺🇸'
   },
-<<<<<<< HEAD
   aed3: {
     name: 'Albert III',
     gitub: 'aed3',
     county: 'USA',
     flag: 'us'
-=======
+  },
   camjc: {
     name: 'Cameron Chamberlain',
     email: 'corona@camjc.com',
@@ -43,7 +42,7 @@
     state: 'Victoria',
     city: 'Melbourne',
     flag: '🇦🇺'
->>>>>>> a21f39b9
+
   }
 };
 
